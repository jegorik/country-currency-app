<<<<<<< HEAD
# Country Currency Mapping Project (CCP)

A comprehensive data engineering solution for managing country-to-currency mappings using Databricks, Streamlit, and Terraform. This project provides a complete ETL pipeline with a modern web interface for data visualization and CRUD operations.

## 🌟 Features

- **📊 Modern Streamlit Dashboard**: Interactive web interface for data visualization and management
- **🔄 Complete ETL Pipeline**: Automated data processing using Databricks notebooks
- **🏗️ Infrastructure as Code**: Terraform-based deployment for AWS and Databricks resources
- **🎯 CRUD Operations**: Full Create, Read, Update, Delete functionality
- **📈 Data Visualization**: Interactive charts and analytics using Plotly
- **📋 Batch Operations**: Upload and process data in batches
- **🔍 Advanced Filtering**: Search and filter capabilities
- **🌐 Cross-Platform Support**: Works on Windows and Linux environments
- **📱 Responsive Design**: Mobile-friendly dark theme interface
- **🚀 CI/CD Pipeline**: Automated testing and deployment with GitHub Actions

## 🏗️ Architecture

```text
┌─────────────────┐    ┌──────────────────┐    ┌─────────────────┐
│   Streamlit     │    │    Databricks    │    │   Terraform     │
│   Frontend      │◄──►│    Backend       │◄──►│Infrastructure   │
│                 │    │                  │    │                 │
│ • Dashboard     │    │ • Delta Tables   │    │ • AWS S3        │
│ • CRUD Ops      │    │ • ETL Notebooks  │    │ • Databricks    │
│ • Visualizations│    │ • SQL Warehouse  │    │ • Resources     │
└─────────────────┘    └──────────────────┘    └─────────────────┘
```

## 📁 Project Structure

```text
Updated_CCP/
├── 📊 streamlit/              # Streamlit web application
│   ├── app.py                 # Main application entry point
│   ├── requirements.txt       # Python dependencies
│   ├── config/                # Configuration management
│   ├── models/                # Data models
│   ├── operations/            # Data operations
│   ├── ui/                    # User interface components
│   ├── utils/                 # Utility functions
│   └── templates/             # HTML templates
├── 📓 notebooks/              # Databricks notebooks
│   └── load_notebook_jupyter.ipynb  # ETL pipeline notebook
├── 🗂️ etl_data/               # Source data files
│   └── country_code_to_currency_code.csv
├── 🏗️ terraform/              # Infrastructure as Code
│   ├── dev-env/               # Development environment
│   │   ├── backend/           # S3 backend configuration
│   │   └── databricks-ifra/   # Databricks infrastructure
│   └── terraform.tfvars.example
├── 🔧 scripts/                # Deployment scripts
│   ├── deploy.sh              # Automated deployment
│   └── validate.sh            # Infrastructure validation
├── 🚀 .github/workflows/      # GitHub Actions CI/CD
│   ├── ci.yml                 # Continuous Integration
│   ├── deploy.yml             # Deployment pipeline
│   └── terraform.yml          # Infrastructure validation
└── 📄 README.md               # Project documentation
```

## 🚀 Quick Start

### Prerequisites

- Python 3.8+
- Terraform >= 1.0
- AWS CLI configured
- Databricks workspace access
- Git

### 1. Clone the Repository

```bash
git clone <repository-url>
cd Updated_CCP
```

### 2. Set Up Environment

```bash
# Create virtual environment
python -m venv venv
source venv/bin/activate  # On Windows: venv\Scripts\activate

# Install Python dependencies
cd streamlit
pip install -r requirements.txt
```

### 3. Configure Databricks Connection

```bash
# Copy the example configuration
cp databricks_connection.json.example databricks_connection.json

# Edit with your Databricks details
nano databricks_connection.json
```

### 4. Deploy Infrastructure

```bash
# Copy Terraform variables
cd ../terraform
cp terraform.tfvars.example terraform.tfvars

# Edit with your AWS and Databricks configuration
nano terraform.tfvars

# Deploy infrastructure
chmod +x ../scripts/deploy.sh
../scripts/deploy.sh -a all -e dev
```

### 5. Run the Application

```bash
cd ../streamlit
streamlit run app.py
```

The application will be available at `http://localhost:8501`

## 📋 Configuration

### Databricks Configuration

Edit `streamlit/databricks_connection.json`:

```json
{
  "databricks_host": "https://your-workspace.cloud.databricks.com",
  "catalog_name": "main",
  "schema_name": "default",
  "table_name": "country_currency",
  "databricks_warehouse_id": "your-warehouse-id",
  "environment": "dev"
}
```

### Terraform Configuration

Edit `terraform/terraform.tfvars`:

```hcl
# Databricks connectivity
databricks_host  = "https://your-workspace.cloud.databricks.com"
databricks_token = "your-databricks-token-here"

# Resource configuration
catalog_name             = "country_currency_metastore"
schema_name              = "country_currency_schema"
table_name               = "country_currency_mapping"
volume_name              = "csv_data_volume"
databricks_warehouse_id  = "your-warehouse-id-here"
```

## 🎯 Usage

### Dashboard Features

1. **📊 Data Overview**: View summary statistics and data health metrics
2. **🔍 Data Explorer**: Browse and filter country-currency mappings
3. **📈 Visualizations**: Interactive charts and analytics
4. **✏️ CRUD Operations**: Add, edit, and delete records
5. **📤 Batch Upload**: Upload CSV files for bulk data processing
6. **🔄 Data Refresh**: Real-time data synchronization

### ETL Pipeline

The ETL pipeline processes country-currency mapping data:

1. **Extract**: Reads CSV data from Databricks volume
2. **Transform**: Validates and cleans data
3. **Load**: Stores data in Delta table format

Run the ETL pipeline:

```bash
# Via Databricks job (automated)
# Or run the notebook manually in Databricks workspace
```

### API Operations

The application supports programmatic access through the Databricks SQL connector:

```python
from utils.databricks_client import DatabricksClient

client = DatabricksClient(config)
data = client.query("SELECT * FROM country_currency_mapping")
```

## 🛠️ Development

### Local Development Setup

```bash
# Install development dependencies
pip install -r requirements.txt

# Run in development mode
streamlit run app.py --server.runOnSave true
```

### GitHub Actions CI/CD

This project includes automated workflows for continuous integration and deployment:

#### Workflow Files

- `.github/workflows/ci.yml` - Continuous Integration pipeline
- `.github/workflows/deploy.yml` - Deployment pipeline
- `.github/workflows/terraform.yml` - Infrastructure validation

#### CI Pipeline Features

- **Code Quality**: Automated linting and formatting checks
- **Security Scanning**: Dependency vulnerability scanning
- **Testing**: Unit tests and integration tests
- **Build Validation**: Streamlit application build verification
- **Terraform Validation**: Infrastructure code validation

#### Deployment Pipeline

- **Environment-based Deployment**: Separate workflows for dev/staging/prod
- **Infrastructure Deployment**: Automated Terraform apply
- **Application Deployment**: Streamlit app deployment
- **Rollback Capabilities**: Automatic rollback on deployment failures

#### Setting Up GitHub Actions

1. **Repository Secrets**: Configure the following secrets in your GitHub repository:

   ```text
   DATABRICKS_HOST           # Your Databricks workspace URL
   DATABRICKS_TOKEN          # Databricks personal access token
   AWS_ACCESS_KEY_ID         # AWS access key for Terraform
   AWS_SECRET_ACCESS_KEY     # AWS secret key for Terraform
   TERRAFORM_CLOUD_TOKEN     # Terraform Cloud API token (if using)
   ```

2. **Environment Variables**: Set up environment-specific variables:

   ```yaml
   # In .github/workflows/deploy.yml
   env:
     TF_VAR_environment: ${{ github.ref_name }}
     TF_VAR_databricks_host: ${{ secrets.DATABRICKS_HOST }}
     TF_VAR_databricks_token: ${{ secrets.DATABRICKS_TOKEN }}
   ```

3. **Branch Protection**: Configure branch protection rules:
   - Require pull request reviews
   - Require status checks to pass
   - Require branches to be up to date

#### Workflow Triggers

- **Pull Requests**: Run CI checks on all PRs
- **Main Branch**: Deploy to staging environment
- **Release Tags**: Deploy to production environment
- **Manual Trigger**: Allow manual deployments with environment selection

#### Example Workflow Structure

```yaml
# .github/workflows/ci.yml
name: CI Pipeline
on:
  pull_request:
    branches: [main, develop]
  push:
    branches: [main, develop]

jobs:
  lint-and-test:
    runs-on: ubuntu-latest
    steps:
      - uses: actions/checkout@v4
      - name: Set up Python
        uses: actions/setup-python@v4
        with:
          python-version: '3.9'
      - name: Install dependencies
        run: |
          pip install -r streamlit/requirements.txt
          pip install flake8 black pytest
      - name: Lint code
        run: |
          flake8 streamlit/
          black --check streamlit/
      - name: Run tests
        run: pytest tests/

  terraform-validate:
    runs-on: ubuntu-latest
    steps:
      - uses: actions/checkout@v4
      - name: Setup Terraform
        uses: hashicorp/setup-terraform@v2
      - name: Terraform Format Check
        run: terraform fmt -check -recursive terraform/
      - name: Terraform Validate
        run: |
          cd terraform/dev-env/databricks-ifra
          terraform init -backend=false
          terraform validate
```

### Adding New Features

1. **UI Components**: Add to `streamlit/ui/`
2. **Data Operations**: Extend `streamlit/operations/data_operations.py`
3. **Utilities**: Add to `streamlit/utils/`
4. **Configuration**: Update `streamlit/config/app_config.py`

### Testing

```bash
# Validate infrastructure
./scripts/validate.sh

# Run application tests
python -m pytest tests/  # (if tests directory exists)
```

## 🚀 Deployment

### Development Environment

```bash
./scripts/deploy.sh -a all -e dev
```

### Production Environment

```bash
./scripts/deploy.sh -a all -e prod -v terraform-prod.tfvars
```

### Destroy Infrastructure

```bash
./scripts/deploy.sh -a destroy -e dev
```

## 📊 Data Schema

The application manages the following data structure:

| Column | Type | Description |
|--------|------|-------------|
| `country_code` | STRING | ISO 3166-1 alpha-3 country code |
| `country_number` | INT | ISO 3166-1 numeric country code |
| `country` | STRING | Full country name |
| `currency_name` | STRING | Official currency name |
| `currency_code` | STRING | ISO 4217 currency code |
| `currency_number` | INT | ISO 4217 numeric currency code |

## 🔧 Troubleshooting

### Common Issues

1. **Databricks Connection Issues**

   ```bash
   # Check network connectivity
   curl -H "Authorization: Bearer $DATABRICKS_TOKEN" $DATABRICKS_HOST/api/2.0/clusters/list
   ```

2. **Terraform Deployment Failures**

   ```bash
   # Check Terraform state
   terraform state list
   terraform plan
   ```

3. **Streamlit Application Errors**

   ```bash
   # Check logs
   streamlit run app.py --server.enableXsrfProtection false
   ```

4. **GitHub Actions Pipeline Failures**

   ```bash
   # Check workflow logs in GitHub Actions tab
   # Verify repository secrets are configured
   # Check branch protection rules
   
   # Local testing of workflows (using act)
   act -j lint-and-test
   ```

5. **Authentication Issues**

   ```bash
   # Verify Databricks token
   databricks workspace list
   
   # Verify AWS credentials
   aws sts get-caller-identity
   ```

### Log Files

- Application logs: Check Streamlit console output
- Databricks logs: Available in Databricks workspace
- Terraform logs: Run with `TF_LOG=DEBUG`

## 🤝 Contributing

1. Fork the repository
2. Create a feature branch: `git checkout -b feature/new-feature`
3. Commit changes: `git commit -am 'Add new feature'`
4. Push to branch: `git push origin feature/new-feature`
5. Submit a Pull Request

## 📄 License

This project is licensed under the terms specified in the [LICENSE](LICENSE) file.

## 🆘 Support

For support and questions:

1. Check the [troubleshooting section](#-troubleshooting)
2. Review Databricks documentation
3. Open an issue in the repository
4. Contact the development team

## 🎉 Acknowledgments

- Databricks for the data platform
- Streamlit for the web framework
- Terraform for infrastructure automation
- The open-source community for various libraries and tools

---

### Credits

Built with ❤️ by the Data Engineering Team

Last Updated: June 23, 2025
=======
# Country Currency Mapping Data Pipeline

A comprehensive data pipeline for loading and managing country-to-currency mapping data using Databricks and Terraform. This project provides infrastructure-as-code deployment and automated data processing capabilities.

## 🚀 Project Overview

This project implements an end-to-end data pipeline that:

- **Extracts** country-currency mapping data from CSV files
- **Transforms** and validates the data with quality checks
- **Loads** the data into Databricks Delta tables
- **Manages** infrastructure using Terraform automation

### Key Features

- ✅ **Infrastructure as Code**: Complete Terraform automation for Databricks resources
- ✅ **Cross-Platform Support**: Works on Windows and Linux environments
- ✅ **Data Quality Validation**: Built-in data quality checks and validation
- ✅ **Modular Design**: Reusable components and functions
- ✅ **Error Handling**: Comprehensive error handling and logging
- ✅ **State Management**: S3 backend for Terraform state storage
- ✅ **Parameterized Execution**: Flexible configuration through widgets

## 📁 Project Structure

```bash
New_app_databriks/
├── etl_data/                             # Source data files
│   └── country_code_to_currency_code.csv
├── notebooks/                            # Databricks notebooks
│   └── load_notebook_jupyter.ipynb       # Main ETL notebook
├── scripts/                              # Utility scripts (currently empty)
├── terraform/                            # Infrastructure as Code
│   ├── terraform.tfvars.example          # Configuration template
│   └── dev-env/
│       ├── backend/                  # S3 backend infrastructure
│       │   ├── s3-bucket.tf          # S3 bucket for state storage
│       │   ├── variables.tf          # Backend variables
│       │   ├── providers.tf          # AWS provider config
│       │   └── outputs.tf            # Backend outputs
│       └── databricks-ifra/          # Main Databricks infrastructure
│           ├── databricks.tf         # Core Databricks resources
│           ├── variables.tf          # Input variables
│           ├── providers.tf          # Provider configurations
│           ├── outputs.tf            # Resource outputs
│           └── backend-config.tf     # S3 backend configuration
└── README.md                         # This file
```

## 🛠️ Prerequisites

### Required Tools

- [Terraform](https://terraform.io/) >= 1.0
- [Databricks CLI](https://docs.databricks.com/dev-tools/cli/index.html) (optional)
- AWS CLI configured with appropriate permissions
- PowerShell (Windows) or Bash (Linux/macOS)

### Required Access

- **Databricks Workspace**: Access to a Databricks workspace
- **Databricks Token**: Personal access token for API authentication
- **SQL Warehouse**: An existing SQL warehouse in your Databricks workspace
- **AWS Account**: Access to create S3 buckets for state storage

## 🚀 Quick Start

### 1. Configure Terraform Variables

```bash
# Copy the example configuration
cp terraform/terraform.tfvars.example terraform/terraform.tfvars

# Edit the configuration file with your specific values
# Update the following key parameters:
# - databricks_host: Your Databricks workspace URL
# - databricks_token: Your personal access token
# - databricks_warehouse_id: Your SQL warehouse ID
# - aws_region: Your preferred AWS region
```

### 2. Deploy Backend Infrastructure

```bash
# Navigate to backend directory
cd terraform/dev-env/backend

# Initialize and apply backend infrastructure
terraform init
terraform plan
terraform apply
```

### 3. Deploy Databricks Infrastructure

```bash
# Navigate to Databricks infrastructure directory
cd ../databricks-ifra

# Initialize and apply Databricks resources
terraform init
terraform plan
terraform apply
```

### 4. Verify Deployment

After successful deployment, check your Databricks workspace for:

- Created schema and volume
- Uploaded CSV data file
- Deployed notebook
- Configured and executed job

## 📋 Configuration Reference

### Core Configuration Variables

| Variable | Description | Default | Required |
|----------|-------------|---------|----------|
| `databricks_host` | Databricks workspace URL | - | ✅ |
| `databricks_token` | Personal access token | - | ✅ |
| `databricks_warehouse_id` | SQL warehouse ID | - | ✅ |
| `catalog_name` | Unity Catalog name | `hive_metastore` | ✅ |
| `schema_name` | Schema name | - | ✅ |
| `table_name` | Target table name | - | ✅ |
| `volume_name` | Volume name for CSV files | - | ✅ |
| `aws_region` | AWS region | - | ✅ |

### Optional Configuration

| Variable | Description | Default |
|----------|-------------|---------|
| `environment` | Environment name (dev/staging/prod) | `dev` |
| `project_name` | Project identifier | - |
| `app_name` | Application name | `country-currency-app` |
| `skip_validation` | Skip resource validation | `false` |
| `create_schema` | Create new schema | `true` |
| `create_volume` | Create new volume | `true` |
| `create_table` | Create new table | `true` |
| `upload_csv` | Upload CSV file | `true` |

## 📊 Data Schema

The pipeline processes CSV data with the following structure:

| Column | Type | Description | Example |
|--------|------|-------------|---------|
| `country_code` | STRING | ISO 3166-1 alpha-3 country code | `USA` |
| `country_number` | INT | ISO 3166-1 numeric country code | `840` |
| `country` | STRING | Full country name | `UNITED STATES` |
| `currency_name` | STRING | Official currency name | `US Dollar` |
| `currency_code` | STRING | ISO 4217 currency code | `USD` |
| `currency_number` | INT | ISO 4217 numeric currency code | `840` |

## 🔧 Advanced Usage

### Working with Existing Resources

If you have existing Databricks resources, you can configure the pipeline to use them:

```hcl
# In terraform.tfvars
create_schema = false  # Use existing schema
create_volume = false  # Use existing volume
create_table = false   # Use existing table
upload_csv = false     # Skip CSV upload

skip_validation = true # Skip warehouse validation
```

### Custom Data Sources

To use your own CSV data:

1. Replace the CSV file in `etl_data/country_code_to_currency_code.csv`
2. Update the notebook if your data has a different schema
3. Redeploy the infrastructure

### Environment-Specific Deployments

Create environment-specific configurations:

```bash
# Create environment-specific tfvars files
cp terraform.tfvars terraform-dev.tfvars
cp terraform.tfvars terraform-prod.tfvars

# Deploy to specific environment
terraform apply -var-file="terraform-dev.tfvars"
```

## 🧪 Testing and Validation

### Data Quality Checks

The notebook includes automated data quality checks:

- **Null Value Detection**: Identifies null values in key columns
- **Record Count Validation**: Ensures all records are loaded successfully
- **Schema Validation**: Verifies data types and structure

### Manual Verification

After deployment, verify the pipeline by:

1. **Check Databricks Workspace**: Confirm resources are created
2. **Review Job Execution**: Check job run status and logs
3. **Query the Data**: Validate data in the Delta table

```sql
-- Sample query to verify data
SELECT 
    COUNT(*) as total_records,
    COUNT(DISTINCT country_code) as unique_countries,
    COUNT(DISTINCT currency_code) as unique_currencies
FROM your_catalog.your_schema.your_table;
```

## 🔍 Troubleshooting

### Common Issues

**Issue**: Terraform fails with authentication error

- **Solution**: Verify `databricks_token` and `databricks_host` are correct

**Issue**: SQL warehouse not found

- **Solution**: Check `databricks_warehouse_id` exists and is accessible

**Issue**: CSV upload fails

- **Solution**: Ensure the volume exists and has proper permissions

**Issue**: Job execution fails

- **Solution**: Check notebook parameters and SQL warehouse status

### Debug Commands

```bash
# Check Terraform state
terraform show

# Validate configuration
terraform validate

# Plan without applying
terraform plan

# Check Databricks CLI connectivity
databricks workspace list
```

## 📈 Monitoring and Maintenance

### Resource Monitoring

Monitor your deployment through:

- **Databricks Workspace**: Job runs, cluster usage, storage metrics
- **AWS Console**: S3 bucket usage, costs
- **Terraform State**: Resource drift detection

### Regular Maintenance

- **Update Dependencies**: Keep Terraform providers updated
- **Review Costs**: Monitor AWS and Databricks usage costs
- **Backup State**: Ensure Terraform state is backed up
- **Security Review**: Rotate tokens and review permissions regularly

## 🤝 Contributing

To contribute to this project:

1. **Fork** the repository
2. **Create** a feature branch (`git checkout -b feature/amazing-feature`)
3. **Commit** your changes (`git commit -m 'Add amazing feature'`)
4. **Push** to the branch (`git push origin feature/amazing-feature`)
5. **Open** a Pull Request

### Development Guidelines

- Add comments to all Terraform resources
- Include validation rules for variables
- Test changes in a development environment
- Update documentation for new features

## 📜 License

This project is licensed under the MIT License - see the [LICENSE](LICENSE) file for details.

## 📞 Support

For support and questions:

- **Issues**: Use GitHub Issues for bug reports and feature requests
- **Documentation**: Check this README and inline code comments
- **Databricks Docs**: [Official Databricks Documentation](https://docs.databricks.com/)
- **Terraform Docs**: [Terraform Databricks Provider](https://registry.terraform.io/providers/databricks/databricks/latest/docs)

## 🏷️ Tags

`databricks` `terraform` `etl` `data-pipeline` `infrastructure-as-code` `aws` `delta-lake` `data-engineering` `automation` `csv-processing`

---

**Last Updated**: May 28, 2025  
**Version**: 1.0.0  
**Terraform Version**: >= 1.0  
**Databricks Provider**: ~> 1.81.0
>>>>>>> 92fa1077
<|MERGE_RESOLUTION|>--- conflicted
+++ resolved
@@ -1,4 +1,3 @@
-<<<<<<< HEAD
 # Country Currency Mapping Project (CCP)
 
 A comprehensive data engineering solution for managing country-to-currency mappings using Databricks, Streamlit, and Terraform. This project provides a complete ETL pipeline with a modern web interface for data visualization and CRUD operations.
@@ -449,318 +448,4 @@
 
 Built with ❤️ by the Data Engineering Team
 
-Last Updated: June 23, 2025
-=======
-# Country Currency Mapping Data Pipeline
-
-A comprehensive data pipeline for loading and managing country-to-currency mapping data using Databricks and Terraform. This project provides infrastructure-as-code deployment and automated data processing capabilities.
-
-## 🚀 Project Overview
-
-This project implements an end-to-end data pipeline that:
-
-- **Extracts** country-currency mapping data from CSV files
-- **Transforms** and validates the data with quality checks
-- **Loads** the data into Databricks Delta tables
-- **Manages** infrastructure using Terraform automation
-
-### Key Features
-
-- ✅ **Infrastructure as Code**: Complete Terraform automation for Databricks resources
-- ✅ **Cross-Platform Support**: Works on Windows and Linux environments
-- ✅ **Data Quality Validation**: Built-in data quality checks and validation
-- ✅ **Modular Design**: Reusable components and functions
-- ✅ **Error Handling**: Comprehensive error handling and logging
-- ✅ **State Management**: S3 backend for Terraform state storage
-- ✅ **Parameterized Execution**: Flexible configuration through widgets
-
-## 📁 Project Structure
-
-```bash
-New_app_databriks/
-├── etl_data/                             # Source data files
-│   └── country_code_to_currency_code.csv
-├── notebooks/                            # Databricks notebooks
-│   └── load_notebook_jupyter.ipynb       # Main ETL notebook
-├── scripts/                              # Utility scripts (currently empty)
-├── terraform/                            # Infrastructure as Code
-│   ├── terraform.tfvars.example          # Configuration template
-│   └── dev-env/
-│       ├── backend/                  # S3 backend infrastructure
-│       │   ├── s3-bucket.tf          # S3 bucket for state storage
-│       │   ├── variables.tf          # Backend variables
-│       │   ├── providers.tf          # AWS provider config
-│       │   └── outputs.tf            # Backend outputs
-│       └── databricks-ifra/          # Main Databricks infrastructure
-│           ├── databricks.tf         # Core Databricks resources
-│           ├── variables.tf          # Input variables
-│           ├── providers.tf          # Provider configurations
-│           ├── outputs.tf            # Resource outputs
-│           └── backend-config.tf     # S3 backend configuration
-└── README.md                         # This file
-```
-
-## 🛠️ Prerequisites
-
-### Required Tools
-
-- [Terraform](https://terraform.io/) >= 1.0
-- [Databricks CLI](https://docs.databricks.com/dev-tools/cli/index.html) (optional)
-- AWS CLI configured with appropriate permissions
-- PowerShell (Windows) or Bash (Linux/macOS)
-
-### Required Access
-
-- **Databricks Workspace**: Access to a Databricks workspace
-- **Databricks Token**: Personal access token for API authentication
-- **SQL Warehouse**: An existing SQL warehouse in your Databricks workspace
-- **AWS Account**: Access to create S3 buckets for state storage
-
-## 🚀 Quick Start
-
-### 1. Configure Terraform Variables
-
-```bash
-# Copy the example configuration
-cp terraform/terraform.tfvars.example terraform/terraform.tfvars
-
-# Edit the configuration file with your specific values
-# Update the following key parameters:
-# - databricks_host: Your Databricks workspace URL
-# - databricks_token: Your personal access token
-# - databricks_warehouse_id: Your SQL warehouse ID
-# - aws_region: Your preferred AWS region
-```
-
-### 2. Deploy Backend Infrastructure
-
-```bash
-# Navigate to backend directory
-cd terraform/dev-env/backend
-
-# Initialize and apply backend infrastructure
-terraform init
-terraform plan
-terraform apply
-```
-
-### 3. Deploy Databricks Infrastructure
-
-```bash
-# Navigate to Databricks infrastructure directory
-cd ../databricks-ifra
-
-# Initialize and apply Databricks resources
-terraform init
-terraform plan
-terraform apply
-```
-
-### 4. Verify Deployment
-
-After successful deployment, check your Databricks workspace for:
-
-- Created schema and volume
-- Uploaded CSV data file
-- Deployed notebook
-- Configured and executed job
-
-## 📋 Configuration Reference
-
-### Core Configuration Variables
-
-| Variable | Description | Default | Required |
-|----------|-------------|---------|----------|
-| `databricks_host` | Databricks workspace URL | - | ✅ |
-| `databricks_token` | Personal access token | - | ✅ |
-| `databricks_warehouse_id` | SQL warehouse ID | - | ✅ |
-| `catalog_name` | Unity Catalog name | `hive_metastore` | ✅ |
-| `schema_name` | Schema name | - | ✅ |
-| `table_name` | Target table name | - | ✅ |
-| `volume_name` | Volume name for CSV files | - | ✅ |
-| `aws_region` | AWS region | - | ✅ |
-
-### Optional Configuration
-
-| Variable | Description | Default |
-|----------|-------------|---------|
-| `environment` | Environment name (dev/staging/prod) | `dev` |
-| `project_name` | Project identifier | - |
-| `app_name` | Application name | `country-currency-app` |
-| `skip_validation` | Skip resource validation | `false` |
-| `create_schema` | Create new schema | `true` |
-| `create_volume` | Create new volume | `true` |
-| `create_table` | Create new table | `true` |
-| `upload_csv` | Upload CSV file | `true` |
-
-## 📊 Data Schema
-
-The pipeline processes CSV data with the following structure:
-
-| Column | Type | Description | Example |
-|--------|------|-------------|---------|
-| `country_code` | STRING | ISO 3166-1 alpha-3 country code | `USA` |
-| `country_number` | INT | ISO 3166-1 numeric country code | `840` |
-| `country` | STRING | Full country name | `UNITED STATES` |
-| `currency_name` | STRING | Official currency name | `US Dollar` |
-| `currency_code` | STRING | ISO 4217 currency code | `USD` |
-| `currency_number` | INT | ISO 4217 numeric currency code | `840` |
-
-## 🔧 Advanced Usage
-
-### Working with Existing Resources
-
-If you have existing Databricks resources, you can configure the pipeline to use them:
-
-```hcl
-# In terraform.tfvars
-create_schema = false  # Use existing schema
-create_volume = false  # Use existing volume
-create_table = false   # Use existing table
-upload_csv = false     # Skip CSV upload
-
-skip_validation = true # Skip warehouse validation
-```
-
-### Custom Data Sources
-
-To use your own CSV data:
-
-1. Replace the CSV file in `etl_data/country_code_to_currency_code.csv`
-2. Update the notebook if your data has a different schema
-3. Redeploy the infrastructure
-
-### Environment-Specific Deployments
-
-Create environment-specific configurations:
-
-```bash
-# Create environment-specific tfvars files
-cp terraform.tfvars terraform-dev.tfvars
-cp terraform.tfvars terraform-prod.tfvars
-
-# Deploy to specific environment
-terraform apply -var-file="terraform-dev.tfvars"
-```
-
-## 🧪 Testing and Validation
-
-### Data Quality Checks
-
-The notebook includes automated data quality checks:
-
-- **Null Value Detection**: Identifies null values in key columns
-- **Record Count Validation**: Ensures all records are loaded successfully
-- **Schema Validation**: Verifies data types and structure
-
-### Manual Verification
-
-After deployment, verify the pipeline by:
-
-1. **Check Databricks Workspace**: Confirm resources are created
-2. **Review Job Execution**: Check job run status and logs
-3. **Query the Data**: Validate data in the Delta table
-
-```sql
--- Sample query to verify data
-SELECT 
-    COUNT(*) as total_records,
-    COUNT(DISTINCT country_code) as unique_countries,
-    COUNT(DISTINCT currency_code) as unique_currencies
-FROM your_catalog.your_schema.your_table;
-```
-
-## 🔍 Troubleshooting
-
-### Common Issues
-
-**Issue**: Terraform fails with authentication error
-
-- **Solution**: Verify `databricks_token` and `databricks_host` are correct
-
-**Issue**: SQL warehouse not found
-
-- **Solution**: Check `databricks_warehouse_id` exists and is accessible
-
-**Issue**: CSV upload fails
-
-- **Solution**: Ensure the volume exists and has proper permissions
-
-**Issue**: Job execution fails
-
-- **Solution**: Check notebook parameters and SQL warehouse status
-
-### Debug Commands
-
-```bash
-# Check Terraform state
-terraform show
-
-# Validate configuration
-terraform validate
-
-# Plan without applying
-terraform plan
-
-# Check Databricks CLI connectivity
-databricks workspace list
-```
-
-## 📈 Monitoring and Maintenance
-
-### Resource Monitoring
-
-Monitor your deployment through:
-
-- **Databricks Workspace**: Job runs, cluster usage, storage metrics
-- **AWS Console**: S3 bucket usage, costs
-- **Terraform State**: Resource drift detection
-
-### Regular Maintenance
-
-- **Update Dependencies**: Keep Terraform providers updated
-- **Review Costs**: Monitor AWS and Databricks usage costs
-- **Backup State**: Ensure Terraform state is backed up
-- **Security Review**: Rotate tokens and review permissions regularly
-
-## 🤝 Contributing
-
-To contribute to this project:
-
-1. **Fork** the repository
-2. **Create** a feature branch (`git checkout -b feature/amazing-feature`)
-3. **Commit** your changes (`git commit -m 'Add amazing feature'`)
-4. **Push** to the branch (`git push origin feature/amazing-feature`)
-5. **Open** a Pull Request
-
-### Development Guidelines
-
-- Add comments to all Terraform resources
-- Include validation rules for variables
-- Test changes in a development environment
-- Update documentation for new features
-
-## 📜 License
-
-This project is licensed under the MIT License - see the [LICENSE](LICENSE) file for details.
-
-## 📞 Support
-
-For support and questions:
-
-- **Issues**: Use GitHub Issues for bug reports and feature requests
-- **Documentation**: Check this README and inline code comments
-- **Databricks Docs**: [Official Databricks Documentation](https://docs.databricks.com/)
-- **Terraform Docs**: [Terraform Databricks Provider](https://registry.terraform.io/providers/databricks/databricks/latest/docs)
-
-## 🏷️ Tags
-
-`databricks` `terraform` `etl` `data-pipeline` `infrastructure-as-code` `aws` `delta-lake` `data-engineering` `automation` `csv-processing`
-
----
-
-**Last Updated**: May 28, 2025  
-**Version**: 1.0.0  
-**Terraform Version**: >= 1.0  
-**Databricks Provider**: ~> 1.81.0
->>>>>>> 92fa1077
+Last Updated: June 23, 2025